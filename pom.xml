--- conflicted
+++ resolved
@@ -79,22 +79,15 @@
 			<dependency>
 				<groupId>com.google.cloud</groupId>
 				<artifactId>libraries-bom</artifactId>
-<<<<<<< HEAD
 				<version>26.1.3</version>
-=======
-				<version>25.2.0</version>
->>>>>>> 754190dc
 				<type>pom</type>
 				<scope>import</scope>
 			</dependency>
 			<dependency>
 				<groupId>io.opentelemetry</groupId>
 				<artifactId>opentelemetry-bom</artifactId>
-<<<<<<< HEAD
 				<version>1.19.0</version>
-=======
-				<version>1.14.0</version>
->>>>>>> 754190dc
+
 				<type>pom</type>
 				<scope>import</scope>
 			</dependency>
